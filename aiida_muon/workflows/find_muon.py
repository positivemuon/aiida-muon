--- conflicted
+++ resolved
@@ -330,28 +330,12 @@
         
         from aiida_quantumespresso.workflows.protocols.utils import recursive_merge
         
-        _overrides, start_mg_dict, structure = get_override_dict(structure, kpoints_distance, charge_supercell, magmom,hubbard)
+        _overrides, start_mg_dict, structure = get_override_dict(structure, kpoints_distance, charge_supercell, magmom)
         
         overrides = recursive_merge(overrides,_overrides)
         
         #check on the structure: if hubbard is needed, do it with append onsite... if the structure is already stored, clone it. 
         hubbard_params = check_get_hubbard_u_parms(structure.get_pymatgen())
-<<<<<<< HEAD
-        if hubbard_params is not None:
-            if "hubbard" not in structure.get_defined_properties() or structure.hubbard.parameters == []:
-                if structure.is_stored:
-                    print("The structure you provided as input is stored but requires hubbard parameters: cloning it and defining hubbard according to this: \n{hubbard_params}.")
-                    structure = structure.clone()
-                    for kind, U in hubbard_params.items():
-                        structure.hubbard.initialize_onsites_hubbard(kind, '3d', U, 'U', use_kinds=True)
-                    print("done. Inspect structure.hubbard")
-                else:
-                    print(f"The structure you provided as input requires hubbard parameters: defining hubbard according to this: \n{hubbard_params}.")
-                    for kind, U in hubbard_params.items():
-                        structure.hubbard.initialize_onsites_hubbard(kind, '3d', U, 'U', use_kinds=True)
-                    print("done. Inspect structure.hubbard")  
-        
-=======
         if isinstance(structure,StructureData):
             if hubbard_params is not None:
                 if "hubbard" not in structure.get_defined_properties() or structure.hubbard.parameters == []:
@@ -362,7 +346,7 @@
                             structure.hubbard.initialize_onsites_hubbard(kind, '3d', U, 'U', use_kinds=True)
                         print("done. Inspect structure.hubbard")
                     else:
-                        print("The structure you provided as input requires hubbard parameters: defining hubbard according to this: \n{hubbard_params}.")
+                        print(f"The structure you provided as input requires hubbard parameters: defining hubbard according to this: \n{hubbard_params}.")
                         for kind, U in hubbard_params.items():
                             structure.hubbard.initialize_onsites_hubbard(kind, '3d', U, 'U', use_kinds=True)
                         print("done. Inspect structure.hubbard")  
@@ -372,7 +356,6 @@
                 structure.initialize_onsites_hubbard(kind, '3d', U, 'U', use_kinds=True)
             print("done. Inspect structure.hubbard")  
                     
->>>>>>> 53a107a1
         
         #TODO: cleanup, too much pop, loops...
         
@@ -476,6 +459,8 @@
             self.ctx.structure_type = StructureData
         else:
             self.ctx.structure_type = LegacyStructureData
+            
+        self.ctx.hubbardu_dict = None #needed to be defined.
 
     def not_converged_supercell(self):
         """understand if musconv is needed: search for the sc_matrix in inputs."""
@@ -578,8 +563,6 @@
             rst_u = check_get_hubbard_u_parms(inpt_st)
             self.ctx.hubbardu_dict = rst_u
             #self.ctx.structure = create_hubbard_structure(self.ctx.structure,self.ctx.hubbardu_dict)
-        else:
-            self.ctx.hubbardu_dict = None
 
     def get_initial_supercell_structures(self):
         """Get initial supercell+muon list"""
@@ -1269,7 +1252,7 @@
 
 
 #Creates the _overrides used in the protocols and in the forcing inputs step.
-def get_override_dict(structure, kpoints_distance, charge_supercell,magmom,hubbard):
+def get_override_dict(structure, kpoints_distance, charge_supercell,magmom):
     _overrides = {
             "base": {
                 "kpoints_distance": kpoints_distance,
@@ -1320,11 +1303,7 @@
     ##TO DO:put a check on  parameters that cannot be set by hand in the overrides eg mag, hubbard.
     rst_u = check_get_hubbard_u_parms(inpt_st)
     hubbardu_dict = rst_u 
-<<<<<<< HEAD
-    if hubbardu_dict and isinstance(structure, LegacyStructureData):
-=======
     if hubbardu_dict and hubbard:
->>>>>>> 53a107a1
         _overrides["base"]["pw"]["parameters"]["SYSTEM"]["lda_plus_u"] = True
         _overrides["base"]["pw"]["parameters"]["SYSTEM"]["lda_plus_u_kind"] = 0
         _overrides["base"]["pw"]["parameters"]["SYSTEM"]["Hubbard_U"] = hubbardu_dict'''
