--- conflicted
+++ resolved
@@ -6,12 +6,11 @@
 from pymatgen.analysis.magnetism.analyzer import CollinearMagneticStructureAnalyzer
 from pymatgen.core import PeriodicSite, Structure
 from pymatgen.electronic_structure.core import Magmom
-<<<<<<< HEAD
+
 from pymatgen.symmetry import analyzer
 from pymatgen.util.coord import pbc_shortest_vectors
-=======
 from pymatgen.io.ase import AseAtomsAdaptor
->>>>>>> eb498ef5
+
 
 
 def get_collinear_mag_kindname(p_st, magm):
@@ -163,12 +162,8 @@
         for spk in d_spc:
             # remove numbers from species name
             spk2 = "".join(filter(str.isalpha, spk))
-<<<<<<< HEAD
             # check is in the dictorionary
-            if spk2 in U_dict1:
-=======
             if spk2 in U_dict2:
->>>>>>> eb498ef5
                 hub_u[spk] = U_dict2[spk2]
         if hub_u:
             return hub_u
